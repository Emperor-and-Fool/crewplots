--- conflicted
+++ resolved
@@ -41,29 +41,17 @@
   }, [authLoading, isAuthenticated, isApplicant, navigate, toast]);
 
   // Now using persistent profile context - no more null states!
+  
   const isProfileError = !profile && !profileLoading && profileError;
 
   // Documents system removed - was causing API cascade failures
-
   // All applicants debug query removed - not needed for profile view
-
   // Timeout detection removed - ProfileProvider handles loading efficiently
-<<<<<<< HEAD
-
   // Removed redundant refresh mechanism since ProfileProvider handles data persistence
-
   // Retry function removed - ProfileProvider handles loading efficiently
-
-=======
-  
-  // Removed redundant refresh mechanism since ProfileProvider handles data persistence
-  
-  // Retry function removed - ProfileProvider handles loading efficiently
-
->>>>>>> c5c04520
   // All ghost timeout detection completely removed
-
   // Simplified debug logging - only profile
+
   React.useEffect(() => {
     if (isProfileError) {
       console.error("Error loading profile:", profileError);
@@ -72,11 +60,7 @@
       console.log("Profile data loaded:", profile);
     }
   }, [profile, isProfileError, profileError]);
-<<<<<<< HEAD
-
-=======
-  
->>>>>>> c5c04520
+
   // Ghost timeout warning completely removed - ProfileProvider handles loading efficiently
 
   // Handle profile API errors only
@@ -238,11 +222,7 @@
           </CardContent>
         </Card>
       )}
-<<<<<<< HEAD
-
-=======
-      
->>>>>>> c5c04520
+
       {/* Documents section removed - was causing API cascade issues */}
 
       {/* Debug section simplified - only profile data */}
